# Copyright 2016 The TensorFlow Authors. All Rights Reserved.
#
# Licensed under the Apache License, Version 2.0 (the "License");
# you may not use this file except in compliance with the License.
# You may obtain a copy of the License at
#
#     http://www.apache.org/licenses/LICENSE-2.0
#
# Unless required by applicable law or agreed to in writing, software
# distributed under the License is distributed on an "AS IS" BASIS,
# WITHOUT WARRANTIES OR CONDITIONS OF ANY KIND, either express or implied.
# See the License for the specific language governing permissions and
# limitations under the License.
# ==============================================================================
"""Implementation of Loss operations for use in neural networks."""

from __future__ import absolute_import
from __future__ import division
from __future__ import print_function

from tensorflow.python.framework import ops
from tensorflow.python.ops import array_ops
from tensorflow.python.ops import confusion_matrix
from tensorflow.python.ops import control_flow_ops
from tensorflow.python.ops import math_ops
from tensorflow.python.ops import nn
from tensorflow.python.ops import nn_ops
from tensorflow.python.ops import weights_broadcast_ops
from tensorflow.python.ops.losses import util
from tensorflow.python.util.deprecation import deprecated_args
from tensorflow.python.util.tf_export import tf_export


@tf_export("losses.Reduction")
class Reduction(object):
  """Types of loss reduction.

  Contains the following values:
  `NONE`: Un-reduced weighted losses with the same shape as input.
  `SUM`: Scalar sum of weighted losses.
  `MEAN`: Scalar `SUM` divided by sum of weights.
  `SUM_OVER_BATCH_SIZE`: Scalar `SUM` divided by number of elements in losses.
  `SUM_OVER_NONZERO_WEIGHTS`: Scalar `SUM` divided by number of non-zero
     weights.
  `SUM_BY_NONZERO_WEIGHTS`: Same as `SUM_OVER_NONZERO_WEIGHTS`.
  """

  NONE = "none"

  SUM = "weighted_sum"

  MEAN = "weighted_mean"

  SUM_OVER_BATCH_SIZE = "weighted_sum_over_batch_size"

  SUM_BY_NONZERO_WEIGHTS = "weighted_sum_by_nonzero_weights"
  SUM_OVER_NONZERO_WEIGHTS = SUM_BY_NONZERO_WEIGHTS

  @classmethod
  def all(cls):
    return (
        cls.NONE,
        cls.SUM,
        cls.MEAN,
        cls.SUM_OVER_BATCH_SIZE,
        cls.SUM_OVER_NONZERO_WEIGHTS,
        cls.SUM_BY_NONZERO_WEIGHTS)

  @classmethod
  def validate(cls, key):
    if key not in cls.all():
      raise ValueError("Invalid ReductionKey %s." % key)


def _safe_div(numerator, denominator, name="value"):
  """Computes a safe divide which returns 0 if the denominator is zero.

  Note that the function contains an additional conditional check that is
  necessary for avoiding situations where the loss is zero causing NaNs to
  creep into the gradient computation.

  Args:
    numerator: An arbitrary `Tensor`.
    denominator: `Tensor` whose shape matches `numerator` and whose values are
      assumed to be non-negative.
    name: An optional name for the returned op.

  Returns:
    The element-wise value of the numerator divided by the denominator.
  """
  return array_ops.where(
      math_ops.greater(denominator, 0),
      math_ops.div(numerator, array_ops.where(
          math_ops.equal(denominator, 0),
          array_ops.ones_like(denominator), denominator)),
      array_ops.zeros_like(numerator),
      name=name)


def _safe_mean(losses, num_present):
  """Computes a safe mean of the losses.

  Args:
    losses: `Tensor` whose elements contain individual loss measurements.
    num_present: The number of measurable elements in `losses`.

  Returns:
    A scalar representing the mean of `losses`. If `num_present` is zero,
      then zero is returned.
  """
  total_loss = math_ops.reduce_sum(losses)
  return _safe_div(total_loss, num_present)


def _num_present(losses, weights, per_batch=False):
  """Computes the number of elements in the loss function induced by `weights`.

  A given weights tensor induces different numbers of usable elements in the
  `losses` tensor. The `weights` tensor is broadcast across `losses` for all
  possible dimensions. For example, if `losses` is a tensor of dimension
  `[4, 5, 6, 3]` and `weights` is a tensor of shape `[4, 5]`, then `weights` is,
  in effect, tiled to match the shape of `losses`. Following this effective
  tile, the total number of present elements is the number of non-zero weights.

  Args:
    losses: `Tensor` of shape `[batch_size, d1, ... dN]`.
    weights: `Tensor` of shape `[]`, `[batch_size]` or
      `[batch_size, d1, ... dK]`, where K < N.
    per_batch: Whether to return the number of elements per batch or as a sum
      total.

  Returns:
    The number of present (non-zero) elements in the losses tensor. If
      `per_batch` is `True`, the value is returned as a tensor of size
      `[batch_size]`. Otherwise, a single scalar tensor is returned.
  """
  with ops.name_scope(None, "num_present", (losses, weights)) as scope:
    weights = math_ops.to_float(weights)
    present = array_ops.where(
        math_ops.equal(weights, 0.0),
        array_ops.zeros_like(weights),
        array_ops.ones_like(weights))
    present = weights_broadcast_ops.broadcast_weights(present, losses)
    if per_batch:
      return math_ops.reduce_sum(
          present, axis=math_ops.range(1, array_ops.rank(present)),
          keep_dims=True, name=scope)
    return math_ops.reduce_sum(present, name=scope)


def _num_elements(losses):
  """Computes the number of elements in `losses` tensor."""
  with ops.name_scope(None, "num_elements", values=[losses]) as scope:
    return math_ops.cast(array_ops.size(losses, name=scope), dtype=losses.dtype)


@tf_export("losses.compute_weighted_loss")
def compute_weighted_loss(
    losses, weights=1.0, scope=None, loss_collection=ops.GraphKeys.LOSSES,
    reduction=Reduction.SUM_BY_NONZERO_WEIGHTS):
  """Computes the weighted loss.

  Args:
    losses: `Tensor` of shape `[batch_size, d1, ... dN]`.
    weights: Optional `Tensor` whose rank is either 0, or the same rank as
      `losses`, and must be broadcastable to `losses` (i.e., all dimensions must
      be either `1`, or the same as the corresponding `losses` dimension).
    scope: the scope for the operations performed in computing the loss.
    loss_collection: the loss will be added to these collections.
    reduction: Type of reduction to apply to loss.

  Returns:
    Weighted loss `Tensor` of the same type as `losses`. If `reduction` is
    `NONE`, this has the same shape as `losses`; otherwise, it is scalar.

  Raises:
    ValueError: If `weights` is `None` or the shape is not compatible with
      `losses`, or if the number of dimensions (rank) of either `losses` or
      `weights` is missing.

  Note:
    When calculating the gradient of a weighted loss contributions from
    both `losses` and `weights` are considered. If your `weights` depend
    on some model parameters but you do not want this to affect the loss
    gradient, you need to apply @{tf.stop_gradient} to `weights` before
    passing them to `compute_weighted_loss`.
  """
  Reduction.validate(reduction)
  with ops.name_scope(scope, "weighted_loss", (losses, weights)):
    with ops.control_dependencies((
        weights_broadcast_ops.assert_broadcastable(weights, losses),)):
      losses = ops.convert_to_tensor(losses)
      input_dtype = losses.dtype
      losses = math_ops.to_float(losses)
      weights = math_ops.to_float(weights)
      weighted_losses = math_ops.multiply(losses, weights)
      if reduction == Reduction.NONE:
        loss = weighted_losses
      else:
        loss = math_ops.reduce_sum(weighted_losses)
        if reduction == Reduction.MEAN:
          loss = _safe_mean(
              loss,
              math_ops.reduce_sum(array_ops.ones_like(losses) * weights))
        elif (reduction == Reduction.SUM_BY_NONZERO_WEIGHTS or
              reduction == Reduction.SUM_OVER_NONZERO_WEIGHTS):
          loss = _safe_mean(loss, _num_present(losses, weights))
        elif reduction == Reduction.SUM_OVER_BATCH_SIZE:
          loss = _safe_mean(loss, _num_elements(losses))

      # Convert the result back to the input type.
      loss = math_ops.cast(loss, input_dtype)
      util.add_loss(loss, loss_collection)
      return loss


@tf_export("losses.absolute_difference")
def absolute_difference(
    labels, predictions, weights=1.0, scope=None,
    loss_collection=ops.GraphKeys.LOSSES,
    reduction=Reduction.SUM_BY_NONZERO_WEIGHTS):
  """Adds an Absolute Difference loss to the training procedure.

  `weights` acts as a coefficient for the loss. If a scalar is provided, then
  the loss is simply scaled by the given value. If `weights` is a `Tensor` of
  shape `[batch_size]`, then the total loss for each sample of the batch is
  rescaled by the corresponding element in the `weights` vector. If the shape of
  `weights` matches the shape of `predictions`, then the loss of each
  measurable element of `predictions` is scaled by the corresponding value of
  `weights`.

  Args:
    labels: The ground truth output tensor, same dimensions as 'predictions'.
    predictions: The predicted outputs.
    weights: Optional `Tensor` whose rank is either 0, or the same rank as
      `labels`, and must be broadcastable to `labels` (i.e., all dimensions must
      be either `1`, or the same as the corresponding `losses` dimension).
    scope: The scope for the operations performed in computing the loss.
    loss_collection: collection to which this loss will be added.
    reduction: Type of reduction to apply to loss.

  Returns:
    Weighted loss float `Tensor`. If `reduction` is `NONE`, this has the same
    shape as `labels`; otherwise, it is scalar.

  Raises:
    ValueError: If the shape of `predictions` doesn't match that of
      `labels` or if the shape of `weights` is invalid or if `labels`
      or `predictions` is None.
  """
  if labels is None:
    raise ValueError("labels must not be None.")
  if predictions is None:
    raise ValueError("predictions must not be None.")
  with ops.name_scope(scope, "absolute_difference",
                      (predictions, labels, weights)) as scope:
    predictions = math_ops.to_float(predictions)
    labels = math_ops.to_float(labels)
    predictions.get_shape().assert_is_compatible_with(labels.get_shape())
    losses = math_ops.abs(math_ops.subtract(predictions, labels))
    return compute_weighted_loss(
        losses, weights, scope, loss_collection, reduction=reduction)


@tf_export("losses.cosine_distance")
@deprecated_args(None, "dim is deprecated, use axis instead", "dim")
def cosine_distance(
    labels, predictions, axis=None, weights=1.0, scope=None,
    loss_collection=ops.GraphKeys.LOSSES,
    reduction=Reduction.SUM_BY_NONZERO_WEIGHTS,
    dim=None):
  """Adds a cosine-distance loss to the training procedure.

  Note that the function assumes that `predictions` and `labels` are already
  unit-normalized.

  Args:
    labels: `Tensor` whose shape matches 'predictions'
    predictions: An arbitrary matrix.
    axis: The dimension along which the cosine distance is computed.
    weights: Optional `Tensor` whose rank is either 0, or the same rank as
      `labels`, and must be broadcastable to `labels` (i.e., all dimensions must
      be either `1`, or the same as the corresponding `losses` dimension).
    scope: The scope for the operations performed in computing the loss.
    loss_collection: collection to which this loss will be added.
    reduction: Type of reduction to apply to loss.
    dim: The old (deprecated) name for `axis`.

  Returns:
    Weighted loss float `Tensor`. If `reduction` is `NONE`, this has the same
    shape as `labels`; otherwise, it is scalar.

  Raises:
    ValueError: If `predictions` shape doesn't match `labels` shape, or
      `axis`, `labels`, `predictions` or `weights` is `None`.
  """
  if dim is not None:
    if axis is not None:
      raise ValueError("Cannot specify both 'axis' and 'dim'")
    axis = dim
  if axis is None and dim is None:
    raise ValueError("You must specify 'axis'.")
  if labels is None:
    raise ValueError("labels must not be None.")
  if predictions is None:
    raise ValueError("predictions must not be None.")
  with ops.name_scope(scope, "cosine_distance_loss",
                      (predictions, labels, weights)) as scope:
    predictions = math_ops.to_float(predictions)
    labels = math_ops.to_float(labels)
    predictions.get_shape().assert_is_compatible_with(labels.get_shape())

    radial_diffs = math_ops.multiply(predictions, labels)
    losses = 1 - math_ops.reduce_sum(radial_diffs, axis=(axis,), keep_dims=True)
    return compute_weighted_loss(
        losses, weights, scope, loss_collection, reduction=reduction)


@tf_export("losses.hinge_loss")
def hinge_loss(labels, logits, weights=1.0, scope=None,
               loss_collection=ops.GraphKeys.LOSSES,
               reduction=Reduction.SUM_BY_NONZERO_WEIGHTS):
  """Adds a hinge loss to the training procedure.

  Args:
    labels: The ground truth output tensor. Its shape should match the shape of
      logits. The values of the tensor are expected to be 0.0 or 1.0.
    logits: The logits, a float tensor.
    weights: Optional `Tensor` whose rank is either 0, or the same rank as
      `labels`, and must be broadcastable to `labels` (i.e., all dimensions must
      be either `1`, or the same as the corresponding `losses` dimension).
    scope: The scope for the operations performed in computing the loss.
    loss_collection: collection to which the loss will be added.
    reduction: Type of reduction to apply to loss.

  Returns:
    Weighted loss float `Tensor`. If `reduction` is `NONE`, this has the same
    shape as `labels`; otherwise, it is scalar.

  Raises:
    ValueError: If the shapes of `logits` and `labels` don't match or
      if `labels` or `logits` is None.
  """
  if labels is None:
    raise ValueError("labels must not be None.")
  if logits is None:
    raise ValueError("logits must not be None.")
  with ops.name_scope(scope, "hinge_loss", (logits, labels, weights)) as scope:
    logits = math_ops.to_float(logits)
    labels = math_ops.to_float(labels)
    logits.get_shape().assert_is_compatible_with(labels.get_shape())
    # We first need to convert binary labels to -1/1 labels (as floats).
    all_ones = array_ops.ones_like(labels)
    labels = math_ops.subtract(2 * labels, all_ones)
    losses = nn_ops.relu(
        math_ops.subtract(all_ones, math_ops.multiply(labels, logits)))
    return compute_weighted_loss(
        losses, weights, scope, loss_collection, reduction=reduction)


@tf_export("losses.huber_loss")
def huber_loss(labels, predictions, weights=1.0, delta=1.0, scope=None,
               loss_collection=ops.GraphKeys.LOSSES,
               reduction=Reduction.SUM_BY_NONZERO_WEIGHTS):
  """Adds a Huber Loss term to the training procedure.

  For each value x in `error=labels-predictions`, the following is calculated:

  ```
    0.5 * x^2                  if |x| <= d
    0.5 * d^2 + d * (|x| - d)  if |x| > d
  ```

  where d is `delta`.

  See: https://en.wikipedia.org/wiki/Huber_loss

  `weights` acts as a coefficient for the loss. If a scalar is provided, then
  the loss is simply scaled by the given value. If `weights` is a tensor of size
  [batch_size], then the total loss for each sample of the batch is rescaled
  by the corresponding element in the `weights` vector. If the shape of
  `weights` matches the shape of `predictions`, then the loss of each
  measurable element of `predictions` is scaled by the corresponding value of
  `weights`.

  Args:
    labels: The ground truth output tensor, same dimensions as 'predictions'.
    predictions: The predicted outputs.
    weights: Optional `Tensor` whose rank is either 0, or the same rank as
      `labels`, and must be broadcastable to `labels` (i.e., all dimensions must
      be either `1`, or the same as the corresponding `losses` dimension).
    delta: `float`, the point where the huber loss function
      changes from a quadratic to linear.
    scope: The scope for the operations performed in computing the loss.
    loss_collection: collection to which the loss will be added.
    reduction: Type of reduction to apply to loss.

  Returns:
    Weighted loss float `Tensor`. If `reduction` is `NONE`, this has the same
    shape as `labels`; otherwise, it is scalar.

  Raises:
    ValueError: If the shape of `predictions` doesn't match that of `labels` or
      if the shape of `weights` is invalid.  Also if `labels` or
     `predictions` is None.
  """
  if labels is None:
    raise ValueError("labels must not be None.")
  if predictions is None:
    raise ValueError("predictions must not be None.")
  with ops.name_scope(scope, "huber_loss",
                      (predictions, labels, weights)) as scope:
    predictions = math_ops.to_float(predictions)
    labels = math_ops.to_float(labels)
    predictions.get_shape().assert_is_compatible_with(labels.get_shape())
    error = math_ops.subtract(predictions, labels)
    abs_error = math_ops.abs(error)
    quadratic = math_ops.minimum(abs_error, delta)
    # The following expression is the same in value as
    # tf.maximum(abs_error - delta, 0), but importantly the gradient for the
    # expression when abs_error == delta is 0 (for tf.maximum it would be 1).
    # This is necessary to avoid doubling the gradient, since there is already a
    # nonzero contribution to the gradient from the quadratic term.
    linear = (abs_error - quadratic)
    losses = 0.5 * quadratic**2 + delta * linear
    return compute_weighted_loss(
        losses, weights, scope, loss_collection, reduction=reduction)


@tf_export("losses.log_loss")
def log_loss(labels, predictions, weights=1.0, epsilon=1e-7, scope=None,
             loss_collection=ops.GraphKeys.LOSSES,
             reduction=Reduction.SUM_BY_NONZERO_WEIGHTS):
  """Adds a Log Loss term to the training procedure.

  `weights` acts as a coefficient for the loss. If a scalar is provided, then
  the loss is simply scaled by the given value. If `weights` is a tensor of size
  [batch_size], then the total loss for each sample of the batch is rescaled
  by the corresponding element in the `weights` vector. If the shape of
  `weights` matches the shape of `predictions`, then the loss of each
  measurable element of `predictions` is scaled by the corresponding value of
  `weights`.

  Args:
    labels: The ground truth output tensor, same dimensions as 'predictions'.
    predictions: The predicted outputs.
    weights: Optional `Tensor` whose rank is either 0, or the same rank as
      `labels`, and must be broadcastable to `labels` (i.e., all dimensions must
      be either `1`, or the same as the corresponding `losses` dimension).
    epsilon: A small increment to add to avoid taking a log of zero.
    scope: The scope for the operations performed in computing the loss.
    loss_collection: collection to which the loss will be added.
    reduction: Type of reduction to apply to loss.

  Returns:
    Weighted loss float `Tensor`. If `reduction` is `NONE`, this has the same
    shape as `labels`; otherwise, it is scalar.

  Raises:
    ValueError: If the shape of `predictions` doesn't match that of `labels` or
      if the shape of `weights` is invalid.  Also if `labels` or `predictions`
      is None.
  """
  if labels is None:
    raise ValueError("labels must not be None.")
  if predictions is None:
    raise ValueError("predictions must not be None.")
  with ops.name_scope(scope, "log_loss",
                      (predictions, labels, weights)) as scope:
    predictions = math_ops.to_float(predictions)
    labels = math_ops.to_float(labels)
    predictions.get_shape().assert_is_compatible_with(labels.get_shape())
    losses = -math_ops.multiply(
        labels,
        math_ops.log(predictions + epsilon)) - math_ops.multiply(
            (1 - labels), math_ops.log(1 - predictions + epsilon))
    return compute_weighted_loss(
        losses, weights, scope, loss_collection, reduction=reduction)


# TODO(b/37208492): Add reduction arg.
@tf_export("losses.mean_pairwise_squared_error")
def mean_pairwise_squared_error(
    labels, predictions, weights=1.0, scope=None,
    loss_collection=ops.GraphKeys.LOSSES):
  """Adds a pairwise-errors-squared loss to the training procedure.

  Unlike `mean_squared_error`, which is a measure of the differences between
  corresponding elements of `predictions` and `labels`,
  `mean_pairwise_squared_error` is a measure of the differences between pairs of
  corresponding elements of `predictions` and `labels`.

  For example, if `labels`=[a, b, c] and `predictions`=[x, y, z], there are
  three pairs of differences are summed to compute the loss:
    loss = [ ((a-b) - (x-y)).^2 + ((a-c) - (x-z)).^2 + ((b-c) - (y-z)).^2 ] / 3

  Note that since the inputs are of shape `[batch_size, d0, ... dN]`, the
  corresponding pairs are computed within each batch sample but not across
  samples within a batch. For example, if `predictions` represents a batch of
  16 grayscale images of dimension [batch_size, 100, 200], then the set of pairs
  is drawn from each image, but not across images.

  `weights` acts as a coefficient for the loss. If a scalar is provided, then
  the loss is simply scaled by the given value. If `weights` is a tensor of size
  [batch_size], then the total loss for each sample of the batch is rescaled
  by the corresponding element in the `weights` vector.

  Args:
    labels: The ground truth output tensor, whose shape must match the shape of
      `predictions`.
    predictions: The predicted outputs, a tensor of size
      `[batch_size, d0, .. dN]` where N+1 is the total number of dimensions in
      `predictions`.
    weights: Coefficients for the loss a scalar, a tensor of shape
      `[batch_size]` or a tensor whose shape matches `predictions`.
    scope: The scope for the operations performed in computing the loss.
    loss_collection: collection to which the loss will be added.

  Returns:
    A scalar `Tensor` that returns the weighted loss.

  Raises:
    ValueError: If the shape of `predictions` doesn't match that of `labels` or
      if the shape of `weights` is invalid.  Also if `labels` or `predictions`
      is None.
  """
  if labels is None:
    raise ValueError("labels must not be None.")
  if predictions is None:
    raise ValueError("predictions must not be None.")
  with ops.name_scope(scope, "mean_pairwise_squared_error",
                      (predictions, labels, weights)) as scope:
    weights = math_ops.to_float(weights)
    labels = math_ops.to_float(labels)
    with ops.control_dependencies((
        weights_broadcast_ops.assert_broadcastable(weights, labels),)):
      predictions = math_ops.to_float(predictions)
      predictions.get_shape().assert_is_compatible_with(labels.get_shape())

      diffs = math_ops.subtract(predictions, labels)

      reduction_indices = math_ops.range(1, array_ops.rank(diffs))

      sum_squares_diff_per_batch = math_ops.reduce_sum(
          math_ops.square(diffs), reduction_indices=reduction_indices,
          keep_dims=True)
      num_present_per_batch = _num_present(diffs, weights, per_batch=True)

      term1 = 2.0 * _safe_div(sum_squares_diff_per_batch,
<<<<<<< HEAD
                              num_present_per_batch-1)
=======
                              num_present_per_batch - 1)
>>>>>>> 78e4ed15

      sum_diff = math_ops.reduce_sum(
          diffs, reduction_indices=reduction_indices, keep_dims=True)
      term2 = 2.0 * _safe_div(
          math_ops.square(sum_diff),
<<<<<<< HEAD
          math_ops.multiply(num_present_per_batch, num_present_per_batch-1))
=======
          math_ops.multiply(num_present_per_batch, num_present_per_batch - 1))
>>>>>>> 78e4ed15

      weighted_losses = math_ops.multiply(term1 - term2, weights)
      loss = math_ops.reduce_sum(weighted_losses)

      mean_loss = array_ops.where(
          math_ops.reduce_sum(num_present_per_batch) > 0,
          loss,
          array_ops.zeros_like(loss),
          name="value")
      util.add_loss(mean_loss, loss_collection)
      return mean_loss


@tf_export("losses.mean_squared_error")
def mean_squared_error(
    labels, predictions, weights=1.0, scope=None,
    loss_collection=ops.GraphKeys.LOSSES,
    reduction=Reduction.SUM_BY_NONZERO_WEIGHTS):
  """Adds a Sum-of-Squares loss to the training procedure.

  `weights` acts as a coefficient for the loss. If a scalar is provided, then
  the loss is simply scaled by the given value. If `weights` is a tensor of size
  [batch_size], then the total loss for each sample of the batch is rescaled
  by the corresponding element in the `weights` vector. If the shape of
  `weights` matches the shape of `predictions`, then the loss of each
  measurable element of `predictions` is scaled by the corresponding value of
  `weights`.

  Args:
    labels: The ground truth output tensor, same dimensions as 'predictions'.
    predictions: The predicted outputs.
    weights: Optional `Tensor` whose rank is either 0, or the same rank as
      `labels`, and must be broadcastable to `labels` (i.e., all dimensions must
      be either `1`, or the same as the corresponding `losses` dimension).
    scope: The scope for the operations performed in computing the loss.
    loss_collection: collection to which the loss will be added.
    reduction: Type of reduction to apply to loss.

  Returns:
    Weighted loss float `Tensor`. If `reduction` is `NONE`, this has the same
    shape as `labels`; otherwise, it is scalar.

  Raises:
    ValueError: If the shape of `predictions` doesn't match that of `labels` or
      if the shape of `weights` is invalid.  Also if `labels` or `predictions`
      is None.
  """
  if labels is None:
    raise ValueError("labels must not be None.")
  if predictions is None:
    raise ValueError("predictions must not be None.")
  with ops.name_scope(scope, "mean_squared_error",
                      (predictions, labels, weights)) as scope:
    predictions = math_ops.to_float(predictions)
    labels = math_ops.to_float(labels)
    predictions.get_shape().assert_is_compatible_with(labels.get_shape())
    losses = math_ops.squared_difference(predictions, labels)
    return compute_weighted_loss(
        losses, weights, scope, loss_collection, reduction=reduction)


@tf_export("losses.sigmoid_cross_entropy")
def sigmoid_cross_entropy(
    multi_class_labels, logits, weights=1.0, label_smoothing=0, scope=None,
    loss_collection=ops.GraphKeys.LOSSES,
    reduction=Reduction.SUM_BY_NONZERO_WEIGHTS):
  """Creates a cross-entropy loss using tf.nn.sigmoid_cross_entropy_with_logits.

  `weights` acts as a coefficient for the loss. If a scalar is provided,
  then the loss is simply scaled by the given value. If `weights` is a
  tensor of shape `[batch_size]`, then the loss weights apply to each
  corresponding sample.

  If `label_smoothing` is nonzero, smooth the labels towards 1/2:

      new_multiclass_labels = multiclass_labels * (1 - label_smoothing)
                              + 0.5 * label_smoothing

  Args:
    multi_class_labels: `[batch_size, num_classes]` target integer labels in
      `(0, 1)`.
    logits: Float `[batch_size, num_classes]` logits outputs of the network.
    weights: Optional `Tensor` whose rank is either 0, or the same rank as
      `labels`, and must be broadcastable to `labels` (i.e., all dimensions must
      be either `1`, or the same as the corresponding `losses` dimension).
    label_smoothing: If greater than `0` then smooth the labels.
    scope: The scope for the operations performed in computing the loss.
    loss_collection: collection to which the loss will be added.
    reduction: Type of reduction to apply to loss.

  Returns:
    Weighted loss `Tensor` of the same type as `logits`. If `reduction` is
    `NONE`, this has the same shape as `logits`; otherwise, it is scalar.

  Raises:
    ValueError: If the shape of `logits` doesn't match that of
      `multi_class_labels` or if the shape of `weights` is invalid, or if
      `weights` is None.  Also if `multi_class_labels` or `logits` is None.
  """
  if multi_class_labels is None:
    raise ValueError("multi_class_labels must not be None.")
  if logits is None:
    raise ValueError("logits must not be None.")
  with ops.name_scope(scope, "sigmoid_cross_entropy_loss",
                      (logits, multi_class_labels, weights)) as scope:
    logits = ops.convert_to_tensor(logits)
    multi_class_labels = math_ops.cast(multi_class_labels, logits.dtype)
    logits.get_shape().assert_is_compatible_with(multi_class_labels.get_shape())

    if label_smoothing > 0:
      multi_class_labels = (multi_class_labels * (1 - label_smoothing) +
                            0.5 * label_smoothing)

    losses = nn.sigmoid_cross_entropy_with_logits(labels=multi_class_labels,
                                                  logits=logits,
                                                  name="xentropy")
    return compute_weighted_loss(
        losses, weights, scope, loss_collection, reduction=reduction)


@tf_export("losses.softmax_cross_entropy")
def softmax_cross_entropy(
    onehot_labels, logits, weights=1.0, label_smoothing=0, scope=None,
    loss_collection=ops.GraphKeys.LOSSES,
    reduction=Reduction.SUM_BY_NONZERO_WEIGHTS):
  """Creates a cross-entropy loss using tf.nn.softmax_cross_entropy_with_logits.

  `weights` acts as a coefficient for the loss. If a scalar is provided,
  then the loss is simply scaled by the given value. If `weights` is a
  tensor of shape `[batch_size]`, then the loss weights apply to each
  corresponding sample.

  If `label_smoothing` is nonzero, smooth the labels towards 1/num_classes:
      new_onehot_labels = onehot_labels * (1 - label_smoothing)
                          + label_smoothing / num_classes

  Args:
    onehot_labels: `[batch_size, num_classes]` target one-hot-encoded labels.
    logits: `[batch_size, num_classes]` logits outputs of the network .
    weights: Optional `Tensor` whose rank is either 0, or rank 1 and is
      broadcastable to the loss which is a `Tensor` of shape `[batch_size]`.
    label_smoothing: If greater than 0 then smooth the labels.
    scope: the scope for the operations performed in computing the loss.
    loss_collection: collection to which the loss will be added.
    reduction: Type of reduction to apply to loss.

  Returns:
    Weighted loss `Tensor` of the same type as `logits`. If `reduction` is
    `NONE`, this has shape `[batch_size]`; otherwise, it is scalar.

  Raises:
    ValueError: If the shape of `logits` doesn't match that of `onehot_labels`
      or if the shape of `weights` is invalid or if `weights` is None.  Also if
      `onehot_labels` or `logits` is None.
  """
  if onehot_labels is None:
    raise ValueError("onehot_labels must not be None.")
  if logits is None:
    raise ValueError("logits must not be None.")
  with ops.name_scope(scope, "softmax_cross_entropy_loss",
                      (logits, onehot_labels, weights)) as scope:
    logits = ops.convert_to_tensor(logits)
    onehot_labels = math_ops.cast(onehot_labels, logits.dtype)
    logits.get_shape().assert_is_compatible_with(onehot_labels.get_shape())

    if label_smoothing > 0:
      num_classes = math_ops.cast(
          array_ops.shape(onehot_labels)[1], logits.dtype)
      smooth_positives = 1.0 - label_smoothing
      smooth_negatives = label_smoothing / num_classes
      onehot_labels = onehot_labels * smooth_positives + smooth_negatives

    onehot_labels = array_ops.stop_gradient(
        onehot_labels, name="labels_stop_gradient")
    losses = nn.softmax_cross_entropy_with_logits_v2(
        labels=onehot_labels, logits=logits, name="xentropy")


    return compute_weighted_loss(
        losses, weights, scope, loss_collection, reduction=reduction)


# TODO(ptucker): Merge this with similar method in metrics_impl.
def _remove_squeezable_dimensions(
    labels, predictions, weights=None, expected_rank_diff=0):
  """Internal version of _remove_squeezable_dimensions which handles weights.

  Squeezes `predictions` and `labels` if their ranks differ from expected by
  exactly 1.
  Squeezes `weights` if its rank is 1 more than the new rank of `predictions`

  This will use static shape if available. Otherwise, it will add graph
  operations, which could result in a performance hit.

  Args:
    labels: Label values, a `Tensor` whose dimensions match `predictions`.
    predictions: Predicted values, a `Tensor` of arbitrary dimensions.
    weights: Optional weight `Tensor`. It will be squeezed if it's not scalar,
      and its rank is 1 more than the new rank of `labels`.
    expected_rank_diff: Expected result of `rank(predictions) - rank(labels)`.

  Returns:
    Tuple of `predictions`, `labels` and `weights`, possibly with the last
    dimension squeezed.
  """
  labels, predictions = confusion_matrix.remove_squeezable_dimensions(
      labels, predictions, expected_rank_diff=expected_rank_diff)

  if weights is not None:
    weights = ops.convert_to_tensor(weights)
    labels_rank = labels.get_shape().ndims
    weights_shape = weights.get_shape()
    weights_rank = weights_shape.ndims

    if (labels_rank is not None) and (weights_rank is not None):
      # Use static rank.
      rank_diff = weights_rank - labels_rank
      if rank_diff == 1:
        weights = array_ops.squeeze(weights, [-1])
      return labels, predictions, weights

    # Use dynamic rank.
    rank_diff = array_ops.rank(weights) - array_ops.rank(labels)
    if (weights_rank is None) or (
        weights_rank > 0 and weights_shape.dims[-1].is_compatible_with(1)):
      weights = control_flow_ops.cond(
          math_ops.equal(1, rank_diff),
          lambda: array_ops.squeeze(weights, [-1]),
          lambda: weights)

  return labels, predictions, weights


@tf_export("losses.sparse_softmax_cross_entropy")
def sparse_softmax_cross_entropy(
    labels, logits, weights=1.0, scope=None,
    loss_collection=ops.GraphKeys.LOSSES,
    reduction=Reduction.SUM_BY_NONZERO_WEIGHTS):
  """Cross-entropy loss using `tf.nn.sparse_softmax_cross_entropy_with_logits`.

  `weights` acts as a coefficient for the loss. If a scalar is provided,
  then the loss is simply scaled by the given value. If `weights` is a
  tensor of shape [`batch_size`], then the loss weights apply to each
  corresponding sample.

  Args:
    labels: `Tensor` of shape `[d_0, d_1, ..., d_{r-1}]` (where `r` is rank of
      `labels` and result) and dtype `int32` or `int64`. Each entry in `labels`
      must be an index in `[0, num_classes)`. Other values will raise an
      exception when this op is run on CPU, and return `NaN` for corresponding
      loss and gradient rows on GPU.
    logits: Unscaled log probabilities of shape
      `[d_0, d_1, ..., d_{r-1}, num_classes]` and dtype `float32` or `float64`.
    weights: Coefficients for the loss. This must be scalar or broadcastable to
      `labels` (i.e. same rank and each dimension is either 1 or the same).
    scope: the scope for the operations performed in computing the loss.
    loss_collection: collection to which the loss will be added.
    reduction: Type of reduction to apply to loss.

  Returns:
    Weighted loss `Tensor` of the same type as `logits`. If `reduction` is
    `NONE`, this has the same shape as `labels`; otherwise, it is scalar.

  Raises:
    ValueError: If the shapes of `logits`, `labels`, and `weights` are
      incompatible, or if any of them are None.
  """
  if labels is None:
    raise ValueError("labels must not be None.")
  if logits is None:
    raise ValueError("logits must not be None.")
  with ops.name_scope(scope, "sparse_softmax_cross_entropy_loss",
                      (logits, labels, weights)) as scope:
    # As documented above in Args, labels contain class IDs and logits contains
    # 1 probability per class ID, so we expect rank(logits) - rank(labels) == 1;
    # therefore, expected_rank_diff=1.
    labels, logits, weights = _remove_squeezable_dimensions(
        labels, logits, weights, expected_rank_diff=1)
    losses = nn.sparse_softmax_cross_entropy_with_logits(labels=labels,
                                                         logits=logits,
                                                         name="xentropy")
    return compute_weighted_loss(
        losses, weights, scope, loss_collection, reduction=reduction)<|MERGE_RESOLUTION|>--- conflicted
+++ resolved
@@ -547,21 +547,13 @@
       num_present_per_batch = _num_present(diffs, weights, per_batch=True)
 
       term1 = 2.0 * _safe_div(sum_squares_diff_per_batch,
-<<<<<<< HEAD
-                              num_present_per_batch-1)
-=======
                               num_present_per_batch - 1)
->>>>>>> 78e4ed15
 
       sum_diff = math_ops.reduce_sum(
           diffs, reduction_indices=reduction_indices, keep_dims=True)
       term2 = 2.0 * _safe_div(
           math_ops.square(sum_diff),
-<<<<<<< HEAD
-          math_ops.multiply(num_present_per_batch, num_present_per_batch-1))
-=======
           math_ops.multiply(num_present_per_batch, num_present_per_batch - 1))
->>>>>>> 78e4ed15
 
       weighted_losses = math_ops.multiply(term1 - term2, weights)
       loss = math_ops.reduce_sum(weighted_losses)
