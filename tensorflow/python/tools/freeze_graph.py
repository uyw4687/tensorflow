--- conflicted
+++ resolved
@@ -237,12 +237,6 @@
   if input_saver:
     input_saver_def = _parse_input_saver_proto(input_saver, input_binary)
   freeze_graph_with_def_protos(
-<<<<<<< HEAD
-      input_graph_def, input_saver_def, input_checkpoint, output_node_names,
-      restore_op_name, filename_tensor_name, output_graph, clear_devices,
-      initializer_nodes, variable_names_whitelist, variable_names_blacklist,
-      input_meta_graph_def, input_saved_model_dir, saved_model_tags.replace(' ','').split(","))
-=======
       input_graph_def,
       input_saver_def,
       input_checkpoint,
@@ -256,9 +250,8 @@
       variable_names_blacklist,
       input_meta_graph_def,
       input_saved_model_dir,
-      saved_model_tags.split(","),
+      saved_model_tags.replace(' ','').split(","),
       checkpoint_version=checkpoint_version)
->>>>>>> 953e670f
 
 
 def main(unused_args):
